--- conflicted
+++ resolved
@@ -555,21 +555,15 @@
                         // cut haplotype bases
                         long indStart = start - haplotype.getStartPosition();
                         long indStop =  stop - haplotype.getStartPosition();
-<<<<<<< HEAD
-
-                        final byte[] haplotypeBases = Arrays.copyOfRange(haplotype.getBases(),
-                                (int)indStart, (int)indStop);
-
-=======
->>>>>>> 32a77a8a
+
                         double readLikelihood;
 
-                        if (indStart < 0 || indStop >= haplotype.getBasesAsBytes().length) {
+                        if (indStart < 0 || indStop >= haplotype.getBases().length) {
                             // read spanned more than allowed reference context: we currently can't deal with this
                             readLikelihood =0;
                         } else
                         {
-                            final byte[] haplotypeBases = Arrays.copyOfRange(haplotype.getBasesAsBytes(),
+                            final byte[] haplotypeBases = Arrays.copyOfRange(haplotype.getBases(),
                                     (int)indStart, (int)indStop);
 
                             if (matchMetricArray == null) {
